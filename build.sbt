--- conflicted
+++ resolved
@@ -18,8 +18,8 @@
              simpleCodecs,
              sns,
              sqs,
-<<<<<<< HEAD
-             sse)
+             sse,
+             xml)
   .settings(
     onLoadMessage :=
       """
@@ -37,10 +37,6 @@
         |  mqtt/testOnly *.MqttSourceSpec - runs a single test
       """.stripMargin
   )
-=======
-             sse,
-             xml)
->>>>>>> b92cbf78
 
 lazy val amqp = project
   .enablePlugins(AutomateHeaderPlugin)
